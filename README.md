--- conflicted
+++ resolved
@@ -50,7 +50,6 @@
 ## Project layout
 
 - `src/`: Core library
-<<<<<<< HEAD
   - `ef.py`: Generic `ExponentialFamily` interface, `GaussianNatural1D`, and `MultivariateNormal` implementations with EF factory
   - `sampling.py`: BlackJAX HMC sampling utilities for arbitrary-shaped distributions
   - `model.py`: Flax neural network models for moment mapping (eta -> E[T(x)])
@@ -60,7 +59,7 @@
 - `scripts/`: Training and visualization scripts
   - `train_large_1d.py`: Training script for 1D Gaussian models
   - `train_large_3d.py`: Training script for 3D multivariate Gaussian models
-  - `plot_results.py`: Plotting utilities for 1D results
+  - `plot_1d_results.py`: Plotting utilities for 1D results
   - `plot_3d_results.py`: Specialized plotting for 3D multivariate results
   - `matrix_utils.py`: JAX utilities for matrix operations
   - `test_training.py`: Test script for small-scale training
@@ -81,15 +80,6 @@
 - Natural parameters: `eta = [eta1_0, eta1_1, eta1_2, eta2_00, eta2_01, ..., eta2_22]` (12 dimensions)
 - Sufficient statistics: `T(x) = [x_0, x_1, x_2, x_0^2, x_0*x_1, x_0*x_2, x_1^2, x_1*x_2, x_2^2]` (9 dimensions)
 - Configuration: `multivariate_3d_large.yaml`
-=======
-  - `ef.py`: Generic `ExponentialFamily` interface, `GaussianNatural1D` example, and EF factory
-  - `sampling.py`: BlackJAX HMC sampling utilities (arbitrary-shaped x via flattening)
-  - `model.py`: Flax models for moment mapping (eta -> E[T(x)])
-  - `train.py`: Data generation (MCMC) and training loop
-- `scripts/`: CLI entry points
-- `configs/`: Example configuration files
-- `artifacts/`: Saved models and metrics
->>>>>>> df210a3e
 
 ## Defining new exponential-family distributions
 
